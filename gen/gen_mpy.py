--- conflicted
+++ resolved
@@ -643,12 +643,8 @@
 STATIC void* mp_to_ptr(mp_obj_t self_in)
 {
     mp_buffer_info_t buffer_info;
-<<<<<<< HEAD
     if (self_in == mp_const_none)
         return NULL;
-=======
-    if (self_in == mp_const_none) return NULL;
->>>>>>> 63da8504
     mp_get_buffer_raise(self_in, &buffer_info, MP_BUFFER_READ);
     const mp_obj_type_t *self_in_type = ((mp_obj_base_t*)self_in)->type;
     if (self_in_type == &mp_type_bytes || 
